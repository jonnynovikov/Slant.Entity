﻿<Project Sdk="Microsoft.NET.Sdk">

  <PropertyGroup>
    <TargetFramework>net8.0</TargetFramework>
    <Nullable>enable</Nullable>
    <PackageId>Slant.Entity</PackageId>
    <Version>8.0.1</Version>
    <Authors>Mehdi El Gueddari;Ivan Novikov</Authors>
    <PackageTags>DbContextScope;DbContext;EF;EFCore;EntityFramework;EntityFrameworkCore;UnitOfWork;AmbientDbContext;AmbientContext;RepositoryPattern</PackageTags>
    <Description>A library for managing the lifetime of Entity Framework Core DbContext instances. This package is based on the original DbContextScope repository by Mehdi El Gueddari, updated for .NET 6+ and EF Core, with a number of additional improvements and bug fixes.</Description>
    <PackageLicenseFile>LICENSE.txt</PackageLicenseFile>
    <PackageReadmeFile>README.md</PackageReadmeFile>
    <PackageIcon>images\icon.png</PackageIcon>
    <RepositoryUrl>https://github.com/jonnynovikov/Slant.Entity</RepositoryUrl>
    <Copyright>Copyright (c) 2014 Mehdi El Gueddari; (c) 2023 Ivan Novikov</Copyright>
    <RepositoryType>git</RepositoryType>
    <PublishRepositoryUrl>true</PublishRepositoryUrl>
    <IncludeSymbols>true</IncludeSymbols>
    <EmbedUntrackedSources>true</EmbedUntrackedSources>
    <SymbolPackageFormat>snupkg</SymbolPackageFormat>
  </PropertyGroup>

  <ItemGroup>
    <None Include="LICENSE.txt" Pack="true" PackagePath="" />
    <None Include="..\README.md" Pack="true" PackagePath="\" />
    <None Include="..\icon.png" Pack="true" PackagePath="images\icon.png" />
    <PackageReference Include="Microsoft.EntityFrameworkCore" Version="8.0.2" />
<<<<<<< HEAD
    <PackageReference Include="Microsoft.EntityFrameworkCore.Relational" Version="8.0.1" />
=======
    <PackageReference Include="Microsoft.EntityFrameworkCore.Relational" Version="8.0.2" />
>>>>>>> 3680ec30
    <PackageReference Include="Microsoft.SourceLink.GitHub" Version="8.0.0" PrivateAssets="All" />
  </ItemGroup>

</Project><|MERGE_RESOLUTION|>--- conflicted
+++ resolved
@@ -25,11 +25,7 @@
     <None Include="..\README.md" Pack="true" PackagePath="\" />
     <None Include="..\icon.png" Pack="true" PackagePath="images\icon.png" />
     <PackageReference Include="Microsoft.EntityFrameworkCore" Version="8.0.2" />
-<<<<<<< HEAD
-    <PackageReference Include="Microsoft.EntityFrameworkCore.Relational" Version="8.0.1" />
-=======
     <PackageReference Include="Microsoft.EntityFrameworkCore.Relational" Version="8.0.2" />
->>>>>>> 3680ec30
     <PackageReference Include="Microsoft.SourceLink.GitHub" Version="8.0.0" PrivateAssets="All" />
   </ItemGroup>
 
